--- conflicted
+++ resolved
@@ -36,22 +36,15 @@
 import net.taler.wallet.crypto.Base32Crockford
 import org.slf4j.Logger
 import org.slf4j.LoggerFactory
-<<<<<<< HEAD
+import tech.libeufin.bank.*
 import tech.libeufin.bank.auth.*
 import tech.libeufin.bank.db.*
+import tech.libeufin.bank.db.TanDAO.*
 import tech.libeufin.bank.db.AccountDAO.*
 import tech.libeufin.bank.db.CashoutDAO.*
 import tech.libeufin.bank.db.ExchangeDAO.*
 import tech.libeufin.bank.db.TransactionDAO.*
 import tech.libeufin.bank.db.WithdrawalDAO.*
-=======
-import tech.libeufin.bank.AccountDAO.*
-import tech.libeufin.bank.CashoutDAO.*
-import tech.libeufin.bank.ExchangeDAO.*
-import tech.libeufin.bank.TransactionDAO.*
-import tech.libeufin.bank.WithdrawalDAO.*
-import tech.libeufin.bank.TanDAO.*
->>>>>>> a93253a3
 import tech.libeufin.util.*
 
 private val logger: Logger = LoggerFactory.getLogger("tech.libeufin.bank.accountsMgmtHandlers")
@@ -483,30 +476,10 @@
                 }
             }
         }
-<<<<<<< HEAD
-        post("/accounts/{USERNAME}/withdrawals/{withdrawal_id}/abort") {
-            val opId = call.uuidParameter("withdrawal_id")
-            when (db.withdrawal.abort(opId)) {
-                AbortResult.UnknownOperation -> throw notFound(
-                    "Withdrawal operation $opId not found",
-                    TalerErrorCode.BANK_TRANSACTION_NOT_FOUND
-                )
-                AbortResult.AlreadyConfirmed -> throw conflict(
-                    "Cannot abort confirmed withdrawal", 
-                    TalerErrorCode.BANK_ABORT_CONFIRM_CONFLICT
-                )
-                AbortResult.Success -> call.respond(HttpStatusCode.NoContent)
-            }
-        }
         post("/accounts/{USERNAME}/withdrawals/{withdrawal_id}/confirm") {
-            val opId = call.uuidParameter("withdrawal_id")
-            when (db.withdrawal.confirm(opId, Instant.now())) {
-=======
-        post("/accounts/{USERNAME}/withdrawals/{withdrawal_id}/confirm") {
-            val id = call.uuidUriComponent("withdrawal_id")
+            val id = call.uuidParameter("withdrawal_id")
             val challenge = call.challenge(db, Operation.withdrawal)
             when (db.withdrawal.confirm(username, id, Instant.now(), challenge != null)) {
->>>>>>> a93253a3
                 WithdrawalConfirmationResult.UnknownOperation -> throw notFound(
                     "Withdrawal operation $id not found",
                     TalerErrorCode.BANK_TRANSACTION_NOT_FOUND
@@ -543,49 +516,6 @@
         )
         call.respond(op)
     }
-<<<<<<< HEAD
-    post("/withdrawals/{withdrawal_id}/abort") {
-        val opId = call.uuidParameter("withdrawal_id")
-        when (db.withdrawal.abort(opId)) {
-            AbortResult.UnknownOperation -> throw notFound(
-                "Withdrawal operation $opId not found",
-                TalerErrorCode.BANK_TRANSACTION_NOT_FOUND
-            )
-            AbortResult.AlreadyConfirmed -> throw conflict(
-                "Cannot abort confirmed withdrawal", 
-                TalerErrorCode.BANK_ABORT_CONFIRM_CONFLICT
-            )
-            AbortResult.Success -> call.respond(HttpStatusCode.NoContent)
-        }
-    }
-    post("/withdrawals/{withdrawal_id}/confirm") {
-        val opId = call.uuidParameter("withdrawal_id")
-        when (db.withdrawal.confirm(opId, Instant.now())) {
-            WithdrawalConfirmationResult.UnknownOperation -> throw notFound(
-                "Withdrawal operation $opId not found",
-                TalerErrorCode.BANK_TRANSACTION_NOT_FOUND
-            )
-            WithdrawalConfirmationResult.AlreadyAborted -> throw conflict(
-                "Cannot confirm an aborted withdrawal",
-                TalerErrorCode.BANK_CONFIRM_ABORT_CONFLICT
-            )
-            WithdrawalConfirmationResult.NotSelected -> throw conflict(
-                "Cannot confirm an unselected withdrawal",
-                TalerErrorCode.BANK_CONFIRM_INCOMPLETE
-            )
-            WithdrawalConfirmationResult.BalanceInsufficient -> throw conflict(
-                "Insufficient funds",
-                TalerErrorCode.BANK_UNALLOWED_DEBIT
-            )
-            WithdrawalConfirmationResult.UnknownExchange -> throw conflict(
-                "Exchange to withdraw from not found",
-                TalerErrorCode.BANK_UNKNOWN_CREDITOR
-            )
-            WithdrawalConfirmationResult.Success -> call.respond(HttpStatusCode.NoContent)
-        }
-    }
-=======
->>>>>>> a93253a3
 }
 
 private fun Routing.coreBankCashoutApi(db: Database, ctx: BankConfig) = conditional(ctx.allowConversion) {
@@ -623,76 +553,7 @@
                     "request_uid used already",
                     TalerErrorCode.BANK_TRANSFER_REQUEST_UID_REUSED
                 )
-<<<<<<< HEAD
-                is CashoutCreationResult.Success -> {
-                    res.tanCode?.run {
-                        val exitValue = withContext(Dispatchers.IO) {
-                            val process = ProcessBuilder(tanScript, res.tanInfo).start()
-                            try {
-                                process.outputWriter().use { it.write(res.tanCode) }
-                                process.onExit().await()
-                            } catch (e: Exception) {
-                                process.destroy()
-                            }
-                            process.exitValue()
-                        }
-                        if (exitValue != 0) {
-                            throw libeufinError(
-                                HttpStatusCode.BadGateway,
-                                "Tan channel script failure with exit value $exitValue",
-                                TalerErrorCode.BANK_TAN_CHANNEL_SCRIPT_FAILED
-                            )
-                        }
-                        db.cashout.markSent(res.id, Instant.now(), TAN_RETRANSMISSION_PERIOD, tanChannel, res.tanInfo)
-                    }
-                    call.respond(CashoutPending(res.id))
-                }
-            }
-        }
-        post("/accounts/{USERNAME}/cashouts/{CASHOUT_ID}/abort") {
-            val id = call.longParameter("CASHOUT_ID")
-            when (db.cashout.abort(id, username)) {
-                AbortResult.UnknownOperation -> throw notFound(
-                    "Cashout operation $id not found",
-                    TalerErrorCode.BANK_TRANSACTION_NOT_FOUND
-                )
-                AbortResult.AlreadyConfirmed -> throw conflict(
-                    "Cannot abort confirmed cashout",
-                    TalerErrorCode.BANK_ABORT_CONFIRM_CONFLICT
-                )
-                AbortResult.Success -> call.respond(HttpStatusCode.NoContent)
-            }
-        }
-        post("/accounts/{USERNAME}/cashouts/{CASHOUT_ID}/confirm") {
-            val req = call.receive<CashoutConfirm>()
-            val id = call.longParameter("CASHOUT_ID")
-            when (db.cashout.confirm(
-                id = id,
-                login = username,
-                tanCode = req.tan,
-                timestamp = Instant.now()
-            )) {
-                CashoutConfirmationResult.OP_NOT_FOUND -> throw notFound(
-                    "Cashout operation $id not found",
-                    TalerErrorCode.BANK_TRANSACTION_NOT_FOUND
-                )
-                CashoutConfirmationResult.ABORTED -> throw conflict(
-                    "Cannot confirm an aborted cashout",
-                    TalerErrorCode.BANK_CONFIRM_ABORT_CONFLICT
-                )
-                CashoutConfirmationResult.BAD_TAN_CODE -> throw conflict(
-                    "Incorrect TAN code",
-                    TalerErrorCode.BANK_TAN_CHALLENGE_FAILED
-                )
-                CashoutConfirmationResult.NO_RETRY -> throw libeufinError(
-                    HttpStatusCode.TooManyRequests,
-                    "Too many failed confirmation attempt",
-                    TalerErrorCode.BANK_TAN_RATE_LIMITED
-                )
-                CashoutConfirmationResult.NO_CASHOUT_PAYTO -> throw conflict(
-=======
                 CashoutCreationResult.NoCashoutPayto -> throw conflict(
->>>>>>> a93253a3
                     "Missing cashout payto uri",
                     TalerErrorCode.BANK_CONFIRM_INCOMPLETE
                 )
@@ -738,7 +599,7 @@
 private fun Routing.coreBankTanApi(db: Database, ctx: BankConfig) {
     auth(db, TokenScope.readwrite) {
         post("/accounts/{USERNAME}/challenge/{CHALLENGE_ID}") {
-            val id = call.longUriComponent("CHALLENGE_ID")
+            val id = call.longParameter("CHALLENGE_ID")
             val res = db.tan.send(
                 id = id,
                 login = username,
@@ -783,7 +644,7 @@
             }
         }
         post("/accounts/{USERNAME}/challenge/{CHALLENGE_ID}/confirm") {
-            val id = call.longUriComponent("CHALLENGE_ID")
+            val id = call.longParameter("CHALLENGE_ID")
             val req = call.receive<ChallengeSolve>()
             val res = db.tan.solve(
                 id = id,
