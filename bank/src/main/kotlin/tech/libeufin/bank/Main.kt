--- conflicted
+++ resolved
@@ -336,29 +336,17 @@
         val cfg = talerConfig(common.config)
         val ctx = cfg.loadBankConfig() 
         val dbCfg = cfg.loadDbConfig()
-<<<<<<< HEAD
-        val db = Database(dbCfg.dbConnStr, ctx.regionalCurrency, ctx.fiatCurrency)
-        runBlocking {
-            val res = db.account.reconfigPassword(username, password, null, true)
-            when (res) {
-                AccountPatchAuthResult.UnknownAccount ->
-                    throw Exception("Password change for '$username' account failed: unknown account")
-                AccountPatchAuthResult.OldPasswordMismatch,
-                    AccountPatchAuthResult.TanRequired -> { /* Can never happen */ }
-                AccountPatchAuthResult.Success ->
-                    logger.info("Password change for '$username' account succeeded")
-=======
         Database(dbCfg.dbConnStr, ctx.regionalCurrency, ctx.fiatCurrency).use { db ->
             runBlocking {
-                val res = db.account.reconfigPassword(username, password, null)
+                val res = db.account.reconfigPassword(username, password, null, true)
                 when (res) {
                     AccountPatchAuthResult.UnknownAccount ->
                         throw Exception("Password change for '$username' account failed: unknown account")
-                    AccountPatchAuthResult.OldPasswordMismatch -> { /* Can never happen */ }
+                    AccountPatchAuthResult.OldPasswordMismatch,
+                        AccountPatchAuthResult.TanRequired -> { /* Can never happen */ }
                     AccountPatchAuthResult.Success ->
                         logger.info("Password change for '$username' account succeeded")
                 }
->>>>>>> aa807728
             }
         }
     }
@@ -394,35 +382,6 @@
         val cfg = talerConfig(common.config)
         val ctx = cfg.loadBankConfig() 
         val dbCfg = cfg.loadDbConfig()
-<<<<<<< HEAD
-        val db = Database(dbCfg.dbConnStr, ctx.regionalCurrency, ctx.fiatCurrency)
-        runBlocking {
-            val req = AccountReconfiguration(
-                name = name,
-                is_taler_exchange = exchange,
-                is_public = is_public,
-                contact_data = ChallengeContactData(
-                    // PATCH semantic, if not given do not change, if empty remove
-                    email = if (email == null) Option.None else Option.Some(if (email != "") email else null),
-                    phone = if (phone == null) Option.None else Option.Some(if (phone != "") phone else null), 
-                ),
-                cashout_payto_uri = Option.Some(cashout_payto_uri),
-                debit_threshold = debit_threshold
-            )
-            when (patchAccount(db, ctx, req, username, true, false)) {
-                AccountPatchResult.Success -> 
-                    logger.info("Account '$username' edited")
-                AccountPatchResult.UnknownAccount -> 
-                    throw Exception("Account '$username' not found")
-                AccountPatchResult.MissingTanInfo -> 
-                    throw Exception("missing info for tan channel ${req.tan_channel.get()}")
-                AccountPatchResult.NonAdminName,
-                    AccountPatchResult.NonAdminCashout,
-                    AccountPatchResult.NonAdminDebtLimit,
-                    is AccountPatchResult.TanRequired  -> {
-                        // Unreachable as we edit account as admin
-                    }
-=======
         Database(dbCfg.dbConnStr, ctx.regionalCurrency, ctx.fiatCurrency).use { db ->
             runBlocking {
                 val req = AccountReconfiguration(
@@ -437,19 +396,20 @@
                     cashout_payto_uri = Option.Some(cashout_payto_uri),
                     debit_threshold = debit_threshold
                 )
-                when (patchAccount(db, ctx, req, username, true)) {
+                when (patchAccount(db, ctx, req, username, true, true)) {
                     AccountPatchResult.Success -> 
                         logger.info("Account '$username' edited")
                     AccountPatchResult.UnknownAccount -> 
                         throw Exception("Account '$username' not found")
+                    AccountPatchResult.MissingTanInfo -> 
+                        throw Exception("missing info for tan channel ${req.tan_channel.get()}")
                     AccountPatchResult.NonAdminName,
                         AccountPatchResult.NonAdminCashout,
                         AccountPatchResult.NonAdminDebtLimit,
-                        AccountPatchResult.NonAdminContact -> {
+                        is AccountPatchResult.TanRequired  -> {
                             // Unreachable as we edit account as admin
                         }
                 }
->>>>>>> aa807728
             }
         }
     }
@@ -501,37 +461,7 @@
         val cfg = talerConfig(common.config)
         val ctx = cfg.loadBankConfig() 
         val dbCfg = cfg.loadDbConfig()
-<<<<<<< HEAD
-        val db = Database(dbCfg.dbConnStr, ctx.regionalCurrency, ctx.fiatCurrency)
-        runBlocking {
-            val req = json ?: options?.run {
-                RegisterAccountRequest(
-                    username = username,
-                    password = password,
-                    name = name,
-                    is_public = is_public,
-                    is_taler_exchange = exchange,
-                    contact_data = ChallengeContactData(
-                        email = Option.Some(email),
-                        phone = Option.Some(phone), 
-                    ),
-                    cashout_payto_uri = cashout_payto_uri,
-                    payto_uri = payto_uri,
-                    debit_threshold = debit_threshold
-                ) 
-            }
-            req?.let {
-                val (result, internalPayto) = createAccount(db, ctx, req, true);
-                when (result) {
-                    AccountCreationResult.BonusBalanceInsufficient ->
-                        throw Exception("Insufficient admin funds to grant bonus")
-                    AccountCreationResult.LoginReuse ->
-                        throw Exception("Account username reuse '${req.username}'")
-                    AccountCreationResult.PayToReuse ->
-                        throw Exception("Bank internalPayToUri reuse '${internalPayto.canonical}'")
-                    AccountCreationResult.Success ->
-                        logger.info("Account '${req.username}' created")
-=======
+
         Database(dbCfg.dbConnStr, ctx.regionalCurrency, ctx.fiatCurrency).use { db ->
             runBlocking {
                 val req = json ?: options?.run {
@@ -546,7 +476,6 @@
                             phone = Option.Some(phone), 
                         ),
                         cashout_payto_uri = cashout_payto_uri,
-                        internal_payto_uri = internal_payto_uri,
                         payto_uri = payto_uri,
                         debit_threshold = debit_threshold
                     ) 
@@ -564,7 +493,6 @@
                             logger.info("Account '${req.username}' created")
                     }
                     println(internalPayto)
->>>>>>> aa807728
                 }
             }
         }
