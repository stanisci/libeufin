--- conflicted
+++ resolved
@@ -164,9 +164,6 @@
         }
     }
 
-<<<<<<< HEAD
-    
-=======
 @Serializable(with = StoredUUID.Serializer::class)
 data class StoredUUID(val value: UUID) {
     internal object Serializer : KSerializer<StoredUUID> {
@@ -182,5 +179,4 @@
             return StoredUUID(UUID.fromString(string))
         }
     }
-}
->>>>>>> a93253a3
+}